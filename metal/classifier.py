--- conflicted
+++ resolved
@@ -413,13 +413,7 @@
 
     def _set_seed(self, seed):
         self.seed = seed
-<<<<<<< HEAD
-        if torch.cuda.is_available():
-=======
         if self.config["device"] != "cpu":
-            # TODO: confirm this works for gpus without knowing gpu_id
-            # torch.cuda.set_device(self.config["gpu_id"])
->>>>>>> 277a1117
             torch.backends.cudnn.enabled = True
             torch.cuda.manual_seed(seed)
         torch.manual_seed(seed)
