import numpy as np
from scipy.sparse import issparse
import torch
import torch.nn as nn
import torch.nn.functional as F
import torch.optim as optim

from metal.classifier import Classifier
from metal.label_model.lm_config import DEFAULT_CONFIG

class LabelModelBase(Classifier):
    """An abstract class for a label model

    TODO: Add docstring
    """
    
    def __init__(self, config=DEFAULT_CONFIG, label_map=None):
        """
        Args:
            config:
            label_map: 
        """
        super().__init__()
        self.config = config
        self.label_map = label_map
    
    def _check_L(self, L, init=False):
        """Check the format and content of the label tensor
        
        Args:
            L: A T-legnth list of N x M scipy.sparse matrices.
            init: If True, initialize self.T, self.M, and self.label_map if 
                empty; else check against these.
        """
        # Accept single sparse matrix and make it a singleton list
        if not isinstance(L, list):
            L = [L]

        # Check or set number of tasks and labeling functions
        self._check_or_set_attr('T', len(L), set_val=init)
        n, m = L[0].shape
        self._check_or_set_attr('M', m, set_val=init)
        
        # Check the format and dimensions of the task label matrices
        for t, L_t in enumerate(L):
            n_t, m_t = L_t.shape
            self._check_or_set_attr('M', m_t)
            if n_t != n:
                raise Exception(f"L[{t}] has {n_t} rows, but should have {n}.")
            if not issparse(L_t):
                raise Exception(f"L[{t}] has type {type(L_t)}, but should be a"
                    "scipy.sparse matrix.")
            if L_t.dtype != np.dtype(int):
                raise Exception(f"L[{t}] has type {L_t.dtype}, should be int.")
            
            # Ensure is in CSC sparse format for efficient col (LF) slicing
            L_t = L_t.tocsc()

        # If no label_map was provided, assume labels are continuous integers
        # starting from 1
        if self.label_map is None and init:
            if self.T > 1:
                raise Exception('Initialization parameter "label_map" cannot '
                    'be inferred when T > 1')
            K = np.amax(L[0])
            self.label_map = [list(range(K))]

        # Set cardinalities of each task
        self.K_t = [len(labels) for labels in self.label_map]

<<<<<<< HEAD
        # Check for consistency with cardinalities list
        for t, L_t in enumerate(L):
            if np.amax(L_t) > self.K_t[t]:
                raise Exception(f"Task {t} has cardinality {self.K_t[t]}, but"
                    "L[{t}] has max value = {np.amax(L_t)}.")
        
        return L
    
    def train(self, X, **kwargs):
        raise NotImplementedError

    def predict_tasks_proba(self, L):
        """Returns a list of T [N, K_t] tensors of soft (float) predictions."""
        return [self.predict_proba(L, t=t) for t in range(self.T)]

    def predict_tasks(self, L, break_ties='random'):
        """Returns a list of T [N, K_t] tensors of hard (int) predictions."""
        return [self.predict(L, t=t, break_ties=break_ties) for t in range(self.T)]

=======
>>>>>>> 528b5fb0
    def predict_proba(self, L, t=0):
        """Returns an [N, K_t] tensor of soft (float) predictions for task t."""
        raise NotImplementedError


class LabelModel(LabelModelBase):
    def __init__(self, config={}, label_map=None, task_graph=None, deps=[]):
        """
        Args:
            config: dict: A dictionary of config settings
            label_map: T-dim list of lists: The label map for each task 
                t=0,...,T-1
            task_graph: TaskGraph: A task graph...TBD
            dependencies: list: A list of dependencies of the form...TBD
        """
        super().__init__(config)
        self.label_map = label_map
        self.task_graph = task_graph
        self.deps = deps
    
    def _infer_polarity(self, L_t, j):
        """Infer the polarity (labeled class) of LF j on task t"""
        # Note: We assume that L_t is in CSC format here!
        vals = set(L_t.data[L_t.indptr[j]:L_t.indptr[j+1]])
        if len(vals) > 1:
            raise Exception(f"LF {j} on task {t} is non-unipolar: {vals}.")
        elif len(vals) == 0:
            # If an LF doesn't label this task, set its polarity to 0 = abstain
            return 0
        else:
            return list(vals)[0]
    
    def _get_overlaps_matrix(self, L):
        """Initializes the data structures for training task t"""
        # Check to make sure that L is unipolar, and infer polarities
        p = [self._infer_polarity(L, j) for j in range(self.M)]

        # Next, we form the empirical overlaps matrix O
        # In the unipolar categorical setting, this is just the empirical count
        # of non-zero overlaps; whether these were agreements or disagreements
        # is just a function of the polarities p
        N = L.shape[0]
        L_nz = L.copy()
        L_nz.data[:] = 1
        O = L_nz.T @ L_nz / N
        O = O.todense()

        # Divide out the empirical labeling propensities
        beta = np.diag(O)
        B = np.diag(1 / np.diag(O))
        O = B @ O @ B

        # Correct the O matrix given the known polarities
        for i in range(self.M):
            for j in range(self.M):
                if i != j:
                    c = 1 if p[i] == p[j] else -1
                    O[i,j] = c * (O[i,j] - 1)

        # Turn O in PyTorch Variable
        return torch.clamp(torch.from_numpy(O), min=-0.95, max=0.95).float()
    
    def _init_params(self, gamma_init):
        """Initialize the parameters for each LF on each task separately"""
        # Note: Need to break symmetries by initializing > 0
        self.gamma = nn.Parameter(gamma_init * torch.ones(self.T, self.M))
    
    def _task_loss(self, O_t, t, l2=0.0):
        """Returns the *scaled* loss (i.e. ~ loss / m^2).

        Note: A *centered* L2 loss term is incorporated here.
        The L2 term is centered around the self.gamma_init property, which thus
        also serves as the value of a prior on the gammas.
        """
        loss = 0.0
        for i in range(self.M):
            for j in range(self.M):
                if i != j:
                    loss += (self.gamma[t,i] * self.gamma[t,j] - O_t[i,j])**2

        # Normalize loss
        loss /= (self.M**2 - self.M)

        # L2 regularization, centered around gamma_init
        if l2 > 0.0:
            loss += l2 * torch.sum((self.gamma[t] - self.gamma_init)**2)
        return loss
    
    @property
    def accs(self):
        """The float *Tensor* (not Variable) of LF accuracies."""
        return torch.clamp(0.5 * (self.gamma.data + 1), min=0.01, max=0.99)
    
    @property
    def log_odds_accs(self):
        """The float *Tensor* (not Variable) of log-odds LF accuracies."""
        return torch.log(self.accs / (1 - self.accs)).float()

    def predict_proba(self, L, t=0):
        """Get conditional probabilities P(y_t | L) given the learned LF accs
        
        Note: This implementation is for conditionally independent labeling 
        functions (given y_t); handling deps is next...
        """
        # Check L and convert L_t to torch
        # Note we cast to dense here
        L = self._check_L(L)
        L_t = torch.from_numpy(L[t].todense()).float()
        N = L_t.shape[0]

        # Here we iterate over the values of Y in {1,...,K_t}, forming
        # a N x max(K_t) matrix of unnormalized predictions
        # Note in the unipolar setting:
        #   P(\lambda_j=k|y_t=k, \lambda_j != 0) = \alpha_i
        #   P(\lambda_j=k|y_t=l != k, \lambda_j != 0) = 1 - \alpha_i
        # So the computation is the same as in the binary case, except we
        # compute
        #   \theta^T \ind \{ \lambda_j != 0 \} \ind^{\pm} \{ \lambda_j = k \}
        K = max(self.K_t)
        Yp = torch.zeros((N, K))
        for y_t in range(1, self.K_t[t] + 1):
            L_t_y = torch.where(
                (L_t != y_t) & (L_t != 0), torch.full((N, self.M), -1) , L_t)
            L_t_y = torch.where(L_t_y == y_t, torch.full((N, self.M), 1), L_t_y)
            Yp[:,y_t-1] = L_t_y @ self.log_odds_accs[t]

        # Now we  take the softmax returning an N x max(K_t) torch Tensor
        return F.softmax(Yp, dim=1)
    
    def get_accs_score(self, accs):
        """Returns the *averaged squared estimation error."""
        return np.linalg.norm(self.accs.numpy() - accs)**2 / self.M
    
    def train(self, L_train, gamma_init=0.5, n_epochs=100, lr=0.1,
        momentum=0.9, l2=0.0, print_at=10, accs=None):
        """Learns the accuracies of the labeling functions from L_train

        Note that in this class, we learn this for each task separately by
        default, and store a separate accuracy for each LF in each task.
        """
        L_train = self._check_L(L_train, init=True)

        # Get overlaps matrices for each task
        O = [self._get_overlaps_matrix(L_t) for L_t in L_train]

        # Init params
        self._init_params(gamma_init)

        # Set optimizer as SGD w/ momentum
        optimizer = optim.SGD(self.parameters(), lr=lr, momentum=momentum)
        
        # Train model
        for epoch in range(n_epochs):
            optimizer.zero_grad()

            # Sum over the task losses uniformly
            loss = 0.0
            for t, O_t in enumerate(O):
                loss += self._task_loss(O_t, t, l2=l2)
            
            # Compute gradient and take a step
            # Note that since this uses all N training points this is an epoch!
            loss.backward()
            optimizer.step()
            
            # Print loss every k steps
            if epoch % print_at == 0 or epoch == n_epochs - 1:
                msg = f"[Epoch {epoch}] Loss: {loss.item():0.6f}"
                if accs is not None:
                    accs_score = self.get_accs_score(accs)
                    msg += f"\tAccs mean sq. error = {accs_score}"
                print(msg)

        print('Finished Training')<|MERGE_RESOLUTION|>--- conflicted
+++ resolved
@@ -68,7 +68,6 @@
         # Set cardinalities of each task
         self.K_t = [len(labels) for labels in self.label_map]
 
-<<<<<<< HEAD
         # Check for consistency with cardinalities list
         for t, L_t in enumerate(L):
             if np.amax(L_t) > self.K_t[t]:
@@ -80,16 +79,6 @@
     def train(self, X, **kwargs):
         raise NotImplementedError
 
-    def predict_tasks_proba(self, L):
-        """Returns a list of T [N, K_t] tensors of soft (float) predictions."""
-        return [self.predict_proba(L, t=t) for t in range(self.T)]
-
-    def predict_tasks(self, L, break_ties='random'):
-        """Returns a list of T [N, K_t] tensors of hard (int) predictions."""
-        return [self.predict(L, t=t, break_ties=break_ties) for t in range(self.T)]
-
-=======
->>>>>>> 528b5fb0
     def predict_proba(self, L, t=0):
         """Returns an [N, K_t] tensor of soft (float) predictions for task t."""
         raise NotImplementedError
