--- conflicted
+++ resolved
@@ -78,14 +78,9 @@
         * A single base task + an arbitrary number of slice tasks (slice_head_type != None)
     """
 
-<<<<<<< HEAD
     def __init__(self, tasks, **kwargs):
         base_task = kwargs.get('base_task',None)
         validate_slice_tasks(tasks, base_task=base_task)
-=======
-    def __init__(self, tasks, attention_with_rep=False, **kwargs):
-        validate_slice_tasks(tasks)
->>>>>>> 97e7155c
         super().__init__(tasks, **kwargs)
         if base_task is None:
             self.base_task = [
@@ -96,7 +91,7 @@
 
         print(f"Using slicing base task {self.base_task.name}...")
 
-    # Critical that pred tasks does not include the base task!
+        # Critical that pred tasks does not include the base task!
         self.pred_tasks = {
            name: t for name, t in self.task_map.items() if ((t.slice_head_type is None) and (t is not self.base_task))
         }
@@ -107,9 +102,6 @@
             name: t for name, t in self.task_map.items() if t.slice_head_type == "ind"
         }
 
-<<<<<<< HEAD
-    #def forward_pred(self, X)
-=======
         neck_dim = self.base_task.head_module.module.in_features
         num_slices = len(self.slice_ind_tasks)
 
@@ -118,7 +110,6 @@
         if self.attention_with_rep:
             self.attention_layer = nn.Linear(neck_dim + num_slices, num_slices)
 
->>>>>>> 97e7155c
     def forward_body(self, X):
         """ Makes a forward pass through the "body" of the network
         (everything before the head)."""
