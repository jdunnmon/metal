"""
Example command to run all 9 tasks: python launch.py --tasks COLA,SST2,MNLI,RTE,WNLI,QQP,MRPC,STSB,QNLI --checkpoint-dir ckpt --batch-size 16
"""

import argparse
import datetime
import json
import os

import numpy as np

from metal.mmtl.BERT_tasks import create_tasks
from metal.mmtl.metal_model import MetalModel
from metal.mmtl.scorer import Scorer
<<<<<<< HEAD
from metal.mmtl.trainer import MultitaskTrainer, trainer_config


def add_mmtl_defaults(parser, config_dict):
    """
    Adds flags for all MetalModel config parameters (and corresponding defaults)
    """
    for param in config_dict:
        if param in ["verbose"]:
            continue

        default = config_dict[param]
        # This check can be removed if the unnecessary arguments above are removed.
        if isinstance(default, dict):
            parser = add_mmtl_defaults(parser, default)

        if type(default) == list:
            if len(default) > 0:
                parser.add_argument(
                    f"--{param}", type=type(default[0]), default=default
                )
            else:
                parser.add_argument(f"--{param}", default=default)

        else:
            if isinstance(default, bool):
                default = int(default)
            parser.add_argument(f"--{param}", type=type(default), default=default)

    return parser
=======
from metal.mmtl.trainer import MultitaskTrainer

parser = argparse.ArgumentParser(
    description="Train MetalModel on single or multiple tasks."
)

parser.add_argument("--device", type=int, help="0 for gpu, -1 for cpu", default=0)
parser.add_argument(
    "--tasks", required=True, type=str, help="Comma-sep task list e.g. QNLI,QQP"
)
parser.add_argument(
    "--bert-model",
    type=str,
    default="bert-base-uncased",
    help="Which bert model to use.",
)
parser.add_argument(
    "--bert-output-dim", type=int, default=768, help="Bert model output dimension."
)
parser.add_argument("--max-len", type=int, default=200, help="Maximum sequence length.")
parser.add_argument(
    "--max-datapoints",
    type=int,
    default=-1,
    help="Maximum number of examples per datasets. For debugging purposes.",
)
parser.add_argument(
    "--batch-size", type=int, default=16, help="Batch size for training."
)
parser.add_argument("--lr", type=float, default=1e-5, help="Learning rate.")
parser.add_argument(
    "--lr-freeze", type=int, default=1, help="Number of epochs to freeze lr for."
)
parser.add_argument("--l2", type=float, default=0.01, help="Weight decay.")
parser.add_argument(
    "--n-epochs", type=int, default=5, help="Number of epochs to train for."
)
parser.add_argument(
    "--lr-scheduler", type=str, default="exponential", help="Learning rate scheduler."
)
parser.add_argument("--log-every", type=float, default=0.25, help="Log frequency.")
parser.add_argument("--score-every", type=float, default=0.5, help="Scoring frequency.")
parser.add_argument(
    "--checkpoint-dir",
    required=True,
    type=str,
    help="Where to save the best model and logs.",
)
parser.add_argument(
    "--checkpoint-metric",
    type=str,
    help="Which metric to use to checkpoint best model.",
    default="train/loss",
)
parser.add_argument(
    "--checkpoint-metric-mode",
    type=str,
    default="min",  # assuming default metric is loss
    help="Whether to save max or min.",
)
parser.add_argument(
    "--override-train-config",
    type=str,
    default=None,
    help="Whether to override train_config dict with json loaded from path. For tuning",
)
>>>>>>> a6f63fcc


def get_dir_name(models_dir):
    """Gets a directory to save the model.

    If the directory already exists, then append a new integer to the end of
    it. This method is useful so that we don't overwrite existing models
    when launching new jobs.

    Args:
        models_dir: The directory where all the models are.

    Returns:
        The name of a new directory to save the training logs and model weights.
    """
    existing_dirs = np.array(
        [
            d
            for d in os.listdir(models_dir)
            if os.path.isdir(os.path.join(models_dir, d))
        ]
    ).astype(np.int)
    if len(existing_dirs) > 0:
        return str(existing_dirs.max() + 1)
    else:
        return "1"


def merge_dicts(d1, d2):
    """merges d2 into a copy of d1."""
    d = d1.copy()
    for param in d:
        default = d[param]
        if isinstance(default, dict):
            d[param] = merge_dicts(default, d2)
        else:
            if param in d2.keys():
                d[param] = d2[param]
    return d


if __name__ == "__main__":
    parser = argparse.ArgumentParser(
        description="Train MetalModel on single or multiple tasks.", add_help=False
    )
    parser.add_argument("--device", type=int, help="0 for gpu, -1 for cpu", default=0)
    parser.add_argument(
        "--tasks", required=True, type=str, help="Comma-sep task list e.g. QNLI,QQP"
    )
    parser.add_argument(
        "--bert_model",
        type=str,
        default="bert-base-uncased",
        help="Which bert model to use.",
    )
    parser.add_argument(
        "--bert_output_dim", type=int, default=768, help="Bert model output dimension."
    )
    parser.add_argument(
        "--max_len", type=int, default=512, help="Maximum sequence length."
    )
    parser.add_argument(
        "--max_datapoints",
        type=int,
        default=-1,
        help="Maximum number of examples per datasets. For debugging purposes.",
    )
    parser.add_argument(
        "--batch_size", type=int, default=16, help="Batch size for training."
    )
    parser.add_argument(
        "--split_prop",
        type=float,
        default=0.8,
        help="Proportion of training data to use for validation.",
    )

    parser.add_argument(
        "--override_train_config",
        type=str,
        default=None,
        help="Whether to override train_config dict with json loaded from path. For tuning",
    )
    parser = add_mmtl_defaults(parser, trainer_config)
    args = parser.parse_args()

    config = merge_dicts(trainer_config, vars(args))
    import IPython

    IPython.embed()
    d = datetime.datetime.today()
    run_dir = os.path.join(
        os.path.join(args.checkpoint_dir, f"{d.day}-{d.month}-{d.year}/{args.tasks}/")
    )
    if not os.path.isdir(run_dir):
        os.makedirs(run_dir)
    run_name = get_dir_name(run_dir)

    # Override json
    if args.override_train_config is not None:
        with open(args.override_train_config, "r") as f:
            config = json.loads(f.read())

    tasks = []
    task_names = [task_name for task_name in args.tasks.split(",")]
    tasks = create_tasks(
        task_names=task_names,
        bert_model=args.bert_model,
        split_prop=args.split_prop,
        max_len=args.max_len,
        dl_kwargs={"batch_size": args.batch_size},
        bert_output_dim=args.bert_output_dim,
        max_datapoints=args.max_datapoints,
    )

    model = MetalModel(tasks, verbose=False, device=args.device)
    trainer = MultitaskTrainer()
    trainer.train_model(model, tasks, **config)
    for task in tasks:
        # TODO: replace with split="test" when we support this
        scores = task.scorer.score(
            model, task, target_metrics=[f"{task.name}/test/accuracy"]
        )
        print(scores)
    print(os.path.join(run_dir, run_name))<|MERGE_RESOLUTION|>--- conflicted
+++ resolved
@@ -12,7 +12,6 @@
 from metal.mmtl.BERT_tasks import create_tasks
 from metal.mmtl.metal_model import MetalModel
 from metal.mmtl.scorer import Scorer
-<<<<<<< HEAD
 from metal.mmtl.trainer import MultitaskTrainer, trainer_config
 
 
@@ -43,74 +42,6 @@
             parser.add_argument(f"--{param}", type=type(default), default=default)
 
     return parser
-=======
-from metal.mmtl.trainer import MultitaskTrainer
-
-parser = argparse.ArgumentParser(
-    description="Train MetalModel on single or multiple tasks."
-)
-
-parser.add_argument("--device", type=int, help="0 for gpu, -1 for cpu", default=0)
-parser.add_argument(
-    "--tasks", required=True, type=str, help="Comma-sep task list e.g. QNLI,QQP"
-)
-parser.add_argument(
-    "--bert-model",
-    type=str,
-    default="bert-base-uncased",
-    help="Which bert model to use.",
-)
-parser.add_argument(
-    "--bert-output-dim", type=int, default=768, help="Bert model output dimension."
-)
-parser.add_argument("--max-len", type=int, default=200, help="Maximum sequence length.")
-parser.add_argument(
-    "--max-datapoints",
-    type=int,
-    default=-1,
-    help="Maximum number of examples per datasets. For debugging purposes.",
-)
-parser.add_argument(
-    "--batch-size", type=int, default=16, help="Batch size for training."
-)
-parser.add_argument("--lr", type=float, default=1e-5, help="Learning rate.")
-parser.add_argument(
-    "--lr-freeze", type=int, default=1, help="Number of epochs to freeze lr for."
-)
-parser.add_argument("--l2", type=float, default=0.01, help="Weight decay.")
-parser.add_argument(
-    "--n-epochs", type=int, default=5, help="Number of epochs to train for."
-)
-parser.add_argument(
-    "--lr-scheduler", type=str, default="exponential", help="Learning rate scheduler."
-)
-parser.add_argument("--log-every", type=float, default=0.25, help="Log frequency.")
-parser.add_argument("--score-every", type=float, default=0.5, help="Scoring frequency.")
-parser.add_argument(
-    "--checkpoint-dir",
-    required=True,
-    type=str,
-    help="Where to save the best model and logs.",
-)
-parser.add_argument(
-    "--checkpoint-metric",
-    type=str,
-    help="Which metric to use to checkpoint best model.",
-    default="train/loss",
-)
-parser.add_argument(
-    "--checkpoint-metric-mode",
-    type=str,
-    default="min",  # assuming default metric is loss
-    help="Whether to save max or min.",
-)
-parser.add_argument(
-    "--override-train-config",
-    type=str,
-    default=None,
-    help="Whether to override train_config dict with json loaded from path. For tuning",
-)
->>>>>>> a6f63fcc
 
 
 def get_dir_name(models_dir):
@@ -198,9 +129,7 @@
     args = parser.parse_args()
 
     config = merge_dicts(trainer_config, vars(args))
-    import IPython
 
-    IPython.embed()
     d = datetime.datetime.today()
     run_dir = os.path.join(
         os.path.join(args.checkpoint_dir, f"{d.day}-{d.month}-{d.year}/{args.tasks}/")
