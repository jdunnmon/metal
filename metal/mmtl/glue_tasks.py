import copy

import numpy as np
import torch
import torch.nn as nn
import torch.nn.functional as F

from metal.contrib.modules.lstm_module import EmbeddingsEncoder, LSTMModule
from metal.end_model import IdentityModule
from metal.mmtl.auxiliary_tasks import SPACY_TAGS, auxiliary_task_functions
from metal.mmtl.modules import (
    BertExtractCls,
    BertRaw,
    BertTokenClassificationHead,
    BinaryHead,
    MulticlassHead,
    RegressionHead,
    SoftAttentionModule,
)
from metal.mmtl.payload import Payload
from metal.mmtl.scorer import Scorer
from metal.mmtl.task import ClassificationTask, RegressionTask, TokenClassificationTask
from metal.mmtl.utils.dataloaders import get_all_dataloaders
from metal.mmtl.utils.metrics import (
    acc_f1,
    matthews_corr,
    mse,
    pearson_spearman,
    ranking_acc_f1,
)
from metal.utils import recursive_merge_dicts, set_seed

ALL_TASKS = [
    "COLA",
    "SST2",
    "MNLI",
    "SNLI",
    "RTE",
    "WNLI",
    "QQP",
    "MRPC",
    "STSB",
    "QNLI",
]

# List of tasks requiring Spacy tokenization
SPACY_TASKS = ["SPACY_NER", "SPACY_POS"]

task_defaults = {
    # General
    "split_prop": None,
    "splits": ["train", "valid", "test"],
    "max_len": 512,
    "max_datapoints": -1,
    "seed": None,
    "dl_kwargs": {
        "batch_size": 16,
        "shuffle": True,  # Used only when split_prop is None; otherwise, use Sampler
    },
    "task_dl_kwargs": None,  # Overwrites dl kwargs e.g. {"STSB": {"batch_size": 2}}
    # NOTE: This dropout only applies to the output of the pooler; it will not change
    # the dropout rate of BERT (defaults to 0.1) or add dropout to other modules.
    # The main BERT module ends with a dropout layer already, so token-based tasks
    # that do not use BertExtractCls middle module do not need additional dropout first
    "dropout": 0.1,
    # BERT
    "encoder_type": "bert",
    "bert_model": "bert-base-uncased",  # Required for all encoders for BertTokenizer
    "bert_kwargs": {
        "freeze_bert": False,
        "pooler": True,  # If True, include the [768, 768] linear on top of [CLS] token
    },
    # LSTM
    "lstm_config": {
        "emb_size": 300,
        "hidden_size": 512,
        "vocab_size": 30522,  # bert-base-uncased-vocab.txt
        "bidirectional": True,
        "lstm_num_layers": 1,
    },
    "attention_config": {
        "attention_module": None,  # None, soft currently accepted
        "nonlinearity": "tanh",  # tanh, sigmoid currently accepted
    },
    # Auxiliary Tasks
    "auxiliary_task_dict": {  # A map of each aux. task to the payloads it applies to
        "THIRD": ALL_TASKS,
        "BLEU": ["MNLI", "RTE", "WNLI", "QQP", "MRPC", "STSB", "QNLI"],  # sent pairs
        "SPACY_NER": ALL_TASKS,
        "SPACY_POS": ALL_TASKS,
    },
    "auxiliary_loss_multiplier": 1.0,
}



def create_tasks_and_payloads(task_names, **kwargs):
    assert len(task_names) > 0

    config = recursive_merge_dicts(task_defaults, kwargs)

    if config["seed"] is None:
        config["seed"] = np.random.randint(1e6)
        print(f"Using random seed: {config['seed']}")
    set_seed(config["seed"])

    # share bert encoder for all tasks

    if config["encoder_type"] == "bert":
        bert_kwargs = config["bert_kwargs"]
        bert_model = BertRaw(config["bert_model"], **bert_kwargs)
        if "base" in config["bert_model"]:
            neck_dim = 768
        elif "large" in config["bert_model"]:
            neck_dim = 1024
        input_module = bert_model
        cls_middle_module = BertExtractCls(
            pooler=bert_model.pooler, dropout=config["dropout"]
        )
    else:
        raise NotImplementedError

    # Create dict override dl_kwarg for specific task
    # e.g. {"STSB": {"batch_size": 2}}
    task_dl_kwargs = {}
    if config["task_dl_kwargs"]:
        task_configs_str = [
            tuple(config.split(".")) for config in config["task_dl_kwargs"].split(",")
        ]
        for (task_name, kwarg_key, kwarg_val) in task_configs_str:
            if kwarg_key == "batch_size":
                kwarg_val = int(kwarg_val)
            task_dl_kwargs[task_name] = {kwarg_key: kwarg_val}

    tasks = []
    payloads = []
    for task_name in task_names:
        # Pull out names of auxiliary tasks to be dealt with in a second step
        # TODO: fix this logic for cases where auxiliary task for task_name has
        # its own payload
        has_payload = task_name not in config["auxiliary_task_dict"]

        # Note whether this task has auxiliary tasks that apply to it and require spacy
        run_spacy = False
        for aux_task, target_payloads in config["auxiliary_task_dict"].items():
            run_spacy = run_spacy or (
                task_name in target_payloads
                and aux_task in SPACY_TASKS
                and aux_task in task_names
            )

        # Override general dl kwargs with task-specific kwargs
        dl_kwargs = copy.deepcopy(config["dl_kwargs"])
        if task_name in task_dl_kwargs:
            dl_kwargs.update(task_dl_kwargs[task_name])

        # Each primary task has data_loaders to load
        if has_payload:
            data_loaders = get_all_dataloaders(
                task_name if not task_name.endswith("_SAN") else task_name[:-4],
                config["bert_model"],
                max_len=config["max_len"],
                dl_kwargs=dl_kwargs,
                split_prop=config["split_prop"],
                max_datapoints=config["max_datapoints"],
                splits=config["splits"],
                seed=config["seed"],
                generate_uids=kwargs.get("generate_uids", False),
                run_spacy=run_spacy,
            )

        if task_name == "COLA":
            scorer = Scorer(
                standard_metrics=["accuracy"],
                custom_metric_funcs={matthews_corr: ["matthews_corr"]},
            )
            task = ClassificationTask(
                name=task_name,
                input_module=input_module,
                middle_module=cls_middle_module,
                attention_module=get_attention_module(config, neck_dim),
                head_module=BinaryHead(neck_dim),
                scorer=scorer,
            )

        elif task_name == "SST2":
            task = ClassificationTask(
                name=task_name,
                input_module=input_module,
                middle_module=cls_middle_module,
                attention_module=get_attention_module(config, neck_dim),
                head_module=BinaryHead(neck_dim),
            )

        elif task_name == "MNLI":
            task = ClassificationTask(
                name=task_name,
                input_module=input_module,
                middle_module=cls_middle_module,
                attention_module=get_attention_module(config, neck_dim),
                head_module=MulticlassHead(neck_dim, 3),
                scorer=Scorer(standard_metrics=["accuracy"]),
            )

        elif task_name == "SNLI":
            task = ClassificationTask(
                name=task_name,
                input_module=input_module,
                middle_module=cls_middle_module,
                attention_module=get_attention_module(config, neck_dim),
                head_module=MulticlassHead(neck_dim, 3),
                scorer=Scorer(standard_metrics=["accuracy"]),
            )

        elif task_name == "RTE":
            task = ClassificationTask(
                name=task_name,
                input_module=input_module,
                middle_module=cls_middle_module,
                attention_module=get_attention_module(config, neck_dim),
                head_module=BinaryHead(neck_dim),
                scorer=Scorer(standard_metrics=["accuracy"]),
            )

        elif task_name == "WNLI":
            task = ClassificationTask(
                name=task_name,
                input_module=input_module,
                middle_module=cls_middle_module,
                attention_module=get_attention_module(config, neck_dim),
                head_module=BinaryHead(neck_dim),
                scorer=Scorer(standard_metrics=["accuracy"]),
            )

        elif task_name == "QQP":
            task = ClassificationTask(
                name=task_name,
                input_module=input_module,
                middle_module=cls_middle_module,
                attention_module=get_attention_module(config, neck_dim),
                head_module=BinaryHead(neck_dim),
                scorer=Scorer(
                    custom_metric_funcs={acc_f1: ["accuracy", "f1", "acc_f1"]}
                ),
            )

        elif task_name == "MRPC":
            task = ClassificationTask(
                name=task_name,
                input_module=input_module,
                middle_module=cls_middle_module,
                attention_module=get_attention_module(config, neck_dim),
                head_module=BinaryHead(neck_dim),
                scorer=Scorer(
                    custom_metric_funcs={acc_f1: ["accuracy", "f1", "acc_f1"]}
                ),
            )

        elif task_name == "STSB":
            scorer = Scorer(
                standard_metrics=[],
                custom_metric_funcs={
                    pearson_spearman: [
                        "pearson_corr",
                        "spearman_corr",
                        "pearson_spearman",
                    ]
                },
            )

            task = RegressionTask(
                name=task_name,
                input_module=input_module,
                middle_module=cls_middle_module,
                attention_module=get_attention_module(config, neck_dim),
                head_module=RegressionHead(neck_dim),
                scorer=scorer,
            )

        elif task_name == "QNLI":
            task = ClassificationTask(
                name=task_name,
                input_module=input_module,
                middle_module=cls_middle_module,
                attention_module=get_attention_module(config, neck_dim),
                head_module=BinaryHead(neck_dim),
                scorer=Scorer(standard_metrics=["accuracy"]),
<<<<<<< HEAD
                loss_multiplier=AUX_LOSS_MULTIPLIER,
=======
>>>>>>> 4a98272a
            )

        # AUXILIARY TASKS

        elif task_name == "THIRD":
            # A toy task that predict which third of the sentence each token is in
            OUT_DIM = 3
            task = TokenClassificationTask(
                name="THIRD",
                input_module=input_module,
                head_module=BertTokenClassificationHead(neck_dim, OUT_DIM),
<<<<<<< HEAD
                loss_multiplier=AUX_LOSS_MULTIPLIER,
=======
                loss_multiplier=config["auxiliary_loss_multiplier"],
>>>>>>> 4a98272a
            )

        elif task_name == "BLEU":
            task = RegressionTask(
                name=task_name,
                input_module=input_module,
                middle_module=cls_middle_module,
                attention_module=get_attention_module(config, neck_dim),
                head_module=RegressionHead(neck_dim),
                output_hat_func=torch.sigmoid,
                loss_hat_func=(
                    lambda out, Y_gold: F.mse_loss(torch.sigmoid(out), Y_gold)
                ),
                scorer=Scorer(custom_metric_funcs={mse: ["mse"]}),
<<<<<<< HEAD
                loss_multiplier=AUX_LOSS_MULTIPLIER,
=======
                loss_multiplier=config["auxiliary_loss_multiplier"],
>>>>>>> 4a98272a
            )

        elif task_name == "SPACY_NER":
            OUT_DIM = len(SPACY_TAGS["SPACY_NER"])
            task = TokenClassificationTask(
                name=task_name,
                input_module=input_module,
                head_module=BertTokenClassificationHead(neck_dim, OUT_DIM),
<<<<<<< HEAD
                loss_multiplier=AUX_LOSS_MULTIPLIER,
            )

        elif task_name == "SPACY_POS":
            # Length of SPACY_INFO['POS_TAGS']
            OUT_DIM = 19
=======
                loss_multiplier=config["auxiliary_loss_multiplier"],
            )

        elif task_name == "SPACY_POS":
            OUT_DIM = len(SPACY_TAGS["SPACY_POS"])
>>>>>>> 4a98272a
            task = TokenClassificationTask(
                name=task_name,
                input_module=input_module,
                head_module=BertTokenClassificationHead(neck_dim, OUT_DIM),
<<<<<<< HEAD
                loss_multiplier=AUX_LOSS_MULTIPLIER,
=======
                loss_multiplier=config["auxiliary_loss_multiplier"],
>>>>>>> 4a98272a
            )

        else:
            msg = (
                f"Task name {task_name} was not recognized as a primary or "
                f"auxiliary task."
            )
            raise Exception(msg)

        tasks.append(task)
        if has_payload:
            # Add any requested (and applicable) aux. label sets to existing payload
            for split, data_loader in data_loaders.items():
                payload_name = f"{task_name}_{split}"
                payload = Payload(payload_name, data_loader, [task_name], split)
                # Add auxiliary label sets if applicable

                auxiliary_task_dict = config["auxiliary_task_dict"]
                for aux_task_name, target_payloads in auxiliary_task_dict.items():
                    if aux_task_name in task_names and task_name in target_payloads:
                        aux_task_func = auxiliary_task_functions[aux_task_name]
                        payload = aux_task_func(payload)
                payloads.append(payload)

    return tasks, payloads


def get_attention_module(config, neck_dim):
    # Get attention head
    attention_config = config["attention_config"]
    if attention_config["attention_module"] is None:
        attention_module = IdentityModule()
    elif attention_config["attention_module"] == "soft":
        nonlinearity = attention_config["nonlinearity"]
        if nonlinearity == "tanh":
            nl_fun = nn.Tanh()
        elif nonlinearity == "sigmoid":
            nl_fun = nn.Sigmoid()
        else:
            raise ValueError("Unrecognized attention nonlinearity")
        attention_module = SoftAttentionModule(neck_dim, nonlinearity=nl_fun)
    else:
        raise ValueError("Unrecognized attention layer")

    return attention_module


### Code Graveyard (for code that we're just not ready to delete yet)
#
# elif config["encoder_type"] == "lstm":
#     # TODO: Allow these constants to be passed in as arguments
#     msg = (
#         "Non-BERT options are currently broken because of the BertExtractCls "
#         "hardcoded into most task heads."
#     )
#     raise NotImplementedError(msg)
#     lstm_config = config["lstm_config"]
#     neck_dim = lstm_config["hidden_size"]
#     if lstm_config["bidirectional"]:
#         neck_dim *= 2
#     lstm = LSTMModule(
#         lstm_config["emb_size"],
#         lstm_config["hidden_size"],
#         lstm_reduction="max",
#         bidirectional=lstm_config["bidirectional"],
#         lstm_num_layers=lstm_config["lstm_num_layers"],
#         encoder_class=EmbeddingsEncoder,
#         encoder_kwargs={"vocab_size": lstm_config["vocab_size"]},
#     )
#     input_module = lstm<|MERGE_RESOLUTION|>--- conflicted
+++ resolved
@@ -93,7 +93,6 @@
 }
 
 
-
 def create_tasks_and_payloads(task_names, **kwargs):
     assert len(task_names) > 0
 
@@ -285,10 +284,6 @@
                 attention_module=get_attention_module(config, neck_dim),
                 head_module=BinaryHead(neck_dim),
                 scorer=Scorer(standard_metrics=["accuracy"]),
-<<<<<<< HEAD
-                loss_multiplier=AUX_LOSS_MULTIPLIER,
-=======
->>>>>>> 4a98272a
             )
 
         # AUXILIARY TASKS
@@ -300,11 +295,7 @@
                 name="THIRD",
                 input_module=input_module,
                 head_module=BertTokenClassificationHead(neck_dim, OUT_DIM),
-<<<<<<< HEAD
-                loss_multiplier=AUX_LOSS_MULTIPLIER,
-=======
                 loss_multiplier=config["auxiliary_loss_multiplier"],
->>>>>>> 4a98272a
             )
 
         elif task_name == "BLEU":
@@ -319,11 +310,7 @@
                     lambda out, Y_gold: F.mse_loss(torch.sigmoid(out), Y_gold)
                 ),
                 scorer=Scorer(custom_metric_funcs={mse: ["mse"]}),
-<<<<<<< HEAD
-                loss_multiplier=AUX_LOSS_MULTIPLIER,
-=======
                 loss_multiplier=config["auxiliary_loss_multiplier"],
->>>>>>> 4a98272a
             )
 
         elif task_name == "SPACY_NER":
@@ -332,29 +319,16 @@
                 name=task_name,
                 input_module=input_module,
                 head_module=BertTokenClassificationHead(neck_dim, OUT_DIM),
-<<<<<<< HEAD
-                loss_multiplier=AUX_LOSS_MULTIPLIER,
-            )
-
-        elif task_name == "SPACY_POS":
-            # Length of SPACY_INFO['POS_TAGS']
-            OUT_DIM = 19
-=======
                 loss_multiplier=config["auxiliary_loss_multiplier"],
             )
 
         elif task_name == "SPACY_POS":
             OUT_DIM = len(SPACY_TAGS["SPACY_POS"])
->>>>>>> 4a98272a
             task = TokenClassificationTask(
                 name=task_name,
                 input_module=input_module,
                 head_module=BertTokenClassificationHead(neck_dim, OUT_DIM),
-<<<<<<< HEAD
-                loss_multiplier=AUX_LOSS_MULTIPLIER,
-=======
                 loss_multiplier=config["auxiliary_loss_multiplier"],
->>>>>>> 4a98272a
             )
 
         else:
