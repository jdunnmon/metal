import os

<<<<<<< HEAD
import ipdb

from metal.mmtl.bert_tasks import create_tasks
=======
from metal.mmtl.glue_tasks import create_tasks
>>>>>>> 08eba941
from metal.mmtl.metal_model import MetalModel
from metal.mmtl.trainer import MultitaskTrainer

task_name = "MRPC"

writer_dict = {
    "writer": "tensorboard",
    "writer_config": {  # Log (or event) file stored at log_dir/run_dir/run_name
        "log_dir": f"{os.environ['METALHOME']}/logs",
        "run_dir": "BERT_base",
        "run_name": task_name,
        "writer_metrics": [],  # May specify a subset of metrics in metrics_dict to be written
        "include_config": True,  # If True, include model config in log
    },
}

tasks = create_tasks(
    [
        task_name,
        # "COLA",
        # "SST2",
        # "MNLI",
        # "RTE",
        # "WNLI",
        # "QQP",
        # "MRPC",
        # "STSB",
        # "QNLI"
    ],
    split_prop=0.99,
    #  max_datapoints = 100,
    dl_kwargs={"batch_size": 2},
)


ipdb.set_trace()

model = MetalModel(tasks)
trainer = MultitaskTrainer(writer_dict)

trainer.train_model(
    model,
    tasks,
    lr=0.00001,
    l2=0,
    log_every=1,
    checkpoint_metric="model/train/loss",
    checkpoint_metric_mode="min",
    checkpoint_best=True,
    n_epochs=3,
    progress_bar=True,
)

print("WE WIN!")<|MERGE_RESOLUTION|>--- conflicted
+++ resolved
@@ -1,12 +1,6 @@
 import os
 
-<<<<<<< HEAD
-import ipdb
-
-from metal.mmtl.bert_tasks import create_tasks
-=======
 from metal.mmtl.glue_tasks import create_tasks
->>>>>>> 08eba941
 from metal.mmtl.metal_model import MetalModel
 from metal.mmtl.trainer import MultitaskTrainer
 
@@ -41,9 +35,6 @@
     dl_kwargs={"batch_size": 2},
 )
 
-
-ipdb.set_trace()
-
 model = MetalModel(tasks)
 trainer = MultitaskTrainer(writer_dict)
 
