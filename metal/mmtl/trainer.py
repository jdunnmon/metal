import copy
import os
import random
import warnings
from collections import defaultdict
from pprint import pprint
from shutil import copy2
import pickle

import dill
import numpy as np
import torch
import torch.optim as optim
from torch._utils import _flatten_dense_tensors, _unflatten_dense_tensors
from torch.nn.utils import clip_grad_norm_

from metal.logging import Checkpointer, LogWriter, TensorBoardWriter
from metal.logging.utils import split_full_metric
from metal.mmtl.glue.glue_metrics import GLUE_METRICS, glue_score
from metal.mmtl.mmtl_logger import Logger  # NOTE: we load special MTL logger
from metal.mmtl.task_scheduler import ProportionalScheduler
from metal.utils import recursive_merge_dicts, recursive_transform, set_seed

# Import tqdm_notebook if in Jupyter notebook
try:
    from IPython import get_ipython

    if "IPKernelApp" not in get_ipython().config:
        raise ImportError("console")
except (AttributeError, ImportError):
    from tqdm import tqdm
else:
    # Only use tqdm notebook if not in travis testing
    if "CI" not in os.environ:
        from tqdm import tqdm_notebook as tqdm
    else:
        from tqdm import tqdm


trainer_defaults = {
    "verbose": True,
    "seed": None,
    # Commit hash
    "commit_hash": None,
    "ami": None,  # ami id for aws
    # Display
    "progress_bar": True,
    # Dataloader
    # TODO: Restore the option for them to pass in raw simple data which we wrap up
    # "data_loader_config": {"batch_size": 32, "num_workers": 1, "shuffle": True},
    # TODO: Restore ability to weight losses by class and/or task
    # "loss_weights": None,
    # Train Loop
    "n_epochs": 1,
    "l2": 0.0,
    "grad_clip": 1.0,
    # Evaluate dev for during training every this many epochs
    # Optimizer
    "optimizer_config": {
        "optimizer": "adam",
        "optimizer_common": {"lr": 0.01},
        # Optimizer - SGD
        "sgd_config": {"momentum": 0.9},
        # Optimizer - Adam
        "adam_config": {"betas": (0.9, 0.999)},
        # Optimizer - RMSProp
        "rmsprop_config": {},  # Use defaults
    },
    # LR Scheduler (for learning rate)
    "lr_scheduler": None,
    # ['linear', 'exponential', 'reduce_on_plateau']
    # 'reduce_on_plateau' uses checkpoint_metric to assess plateaus
    "lr_scheduler_config": {
        # Linearly increase lr up to "lr" over this many warmup_units
        "warmup_steps": 0.0,
        "warmup_unit": "epochs",  # ["epochs", "batches"]
        # The minimum lr that will ever be used after warmup.
        "min_lr": 1e-6,
        # Scheduler - exponential
        "exponential_config": {"gamma": 0.999},  # decay rate
        # Scheduler - reduce_on_plateau
        "plateau_config": {"factor": 0.5, "patience": 10, "threshold": 0.0001},
    },
    # Metrics
    "metrics_config": {
        # The list of task metrics (task/split/metric) to calculate (and log);
        # if empty, calculate all metrics supported by all tasks' Scorers.
        "task_metrics": [],
<<<<<<< HEAD
        # A list of functions that operate on a metrics_dict and return a dict with
        # additional metrics (e.g., aggregated metrics)
        "aggregate_metric_fns": [],
=======
        # The list of trainer standard metrics to calculate (and log); e.g., "glue"
        # Note that glue_partial is no longer supported.
        "trainer_metrics": ["model/valid/loss"],
>>>>>>> 1e0de930
        # Run scorers over a maximum of this many examples if > 0.
        "max_valid_examples": 0,
        # The name of the split to run scoring on during training
        # To score over multiple splits, set valid_split=None and use task_metrics
        "valid_split": "valid",
        # The name of the split to run final evaluation on after training
        "test_split": "test",  # If None, calculate final metrics over all non-train splits
        # If non-None, only calculate and report these metrics every `score_every`
        # units (this can include the names of built-in and user-defined metrics);
        # otherwise, include all metrics returned by task Scorers.
        # TODO: "metrics_filter": None,
        # TODO: "score_limit": None,  # Evaluate scorer on only this many examples
    },
    # Task Scheduler
    "task_scheduler": "proportional",  # ["proportional", "staged"]
    # Logger (see metal/logging/logger.py for descriptions)
    "logger": True,
    "logger_config": {
        "log_unit": "epochs",  # ['seconds', 'examples', 'batches', 'epochs']
        # Report loss every this many log_units
        "log_every": 0.2,
        # Calculate and report metrics every this many log_units:
        #   -1: default to log_every
        #   0: do not calculate or log metrics
        #   otherwise: must be a multiple of log_every
        "score_every": -1.0,
        "log_lr": True,  # If True, also log learning rate whenever loss is logged
    },
    # LogWriter/Tensorboard (see metal/logging/writer.py for descriptions)
    "writer": None,  # [None, "json", "tensorboard"]
    "writer_config": {  # Log (or event) file stored at log_dir/run_dir/run_name
        "log_dir": f"{os.environ['METALHOME']}/logs",
        "run_dir": None,
        "run_name": None,
        # May specify a subset of metrics in metrics_dict to be written.
        # If [], write all available metrics to the logs
        "writer_metrics": [],
    },
    # Checkpointer (see metal/logging/checkpointer.py for descriptions)
    "checkpoint": True,  # If True, checkpoint models when certain conditions are met
    # EXPERIMENTAL: If True, save a separate set of checkpoints (assuming strategy of
    # checkpoint_best) for each task
    "checkpoint_tasks": False,
    # If true, checkpoint directory will be cleaned after training (if checkpoint_best
    # is True, the best model will first be copied to the log_dir/run_dir/run_name/)
    "checkpoint_cleanup": True,
    "checkpoint_config": {
        # TODO: unify checkpoint=['every', 'best', 'final']; specify one strategy
        "checkpoint_every": 0.25,  # Save a model checkpoint every this many log_units
        # If checkpoint_best, also save the "best" model according to some metric
        # The "best" model will have the ['max', 'min'] value of checkpoint_metric
        # This metric must be produced by one of the task Scorer objects so it will be
        # available for lookup; assumes valid split unless appended with "train/"
        "checkpoint_best": True,
        # "checkpoint_final": False,  # Save a model checkpoint at the end of training
<<<<<<< HEAD
        "checkpoint_metric": "model/train/all/loss",
=======
        "checkpoint_metric": "model/valid/loss",
>>>>>>> 1e0de930
        "checkpoint_metric_mode": "min",
        # If None, checkpoint_dir defaults to the log_dir/run_dir/run_name/checkpoints
        # Note that using this default path is strongly recommended.
        # If you hardcode checkpoint_dir, checkpoints from concurrent runs may overwrite
        # each other.
        "checkpoint_dir": None,
        "checkpoint_runway": 0,
    },
}


class MultitaskTrainer(object):
    """Driver for the MTL training process"""

    def __init__(self, **kwargs):
        self.config = recursive_merge_dicts(trainer_defaults, kwargs, misses="insert")

        # Set random seeds
        if self.config["seed"] is None:
            self.config["seed"] = np.random.randint(1e6)
        set_seed(self.config["seed"])

    def train_model(self, model, payloads, **kwargs):
        # NOTE: misses="insert" so we can log extra metadata (e.g. num_parameters)
        # and eventually write to disk.
        self.config = recursive_merge_dicts(self.config, kwargs, misses="insert")

        self.task_names = [task_name for task_name in model.task_map]
        self.payload_names = [payload.name for payload in payloads]
        train_payloads = [p for p in payloads if p.split == "train"]

        # Calculate epoch statistics
        # NOTE: We calculate approximate count size using batch_size * num_batches
        self.batches_per_epoch = sum([len(p.data_loader) for p in train_payloads])
        self.examples_per_epoch = sum(
            [len(p.data_loader) * p.data_loader.batch_size for p in train_payloads]
        )
        if self.config["verbose"]:
            print(f"Beginning train loop.")
            print(
                f"Expecting a total of approximately {self.examples_per_epoch} "
                f"examples and {self.batches_per_epoch} batches per epoch from "
                f"{len(train_payloads)} payload(s) in the train split."
            )

        # Check inputs
        self._check_metrics()

        # Set training components
        self._set_writer()
        self._set_logger()
        self._set_checkpointer(model)
        self._set_optimizer(model)
        self._set_lr_scheduler(model)  # TODO: Support more detailed training schedules
        self._set_task_scheduler(model, payloads)

        # Record config 
        if self.writer:
            self.writer.write_config(self.config)

        # Train the model
        # TODO: Allow other ways to train besides 1 epoch of all datasets
        model.train()
        # Dict metrics_hist contains the most recently recorded value of all metrics
        self.metrics_hist = {}
        self._reset_losses()
        for epoch in range(self.config["n_epochs"]):
            progress_bar = self.config["progress_bar"] and self.config["verbose"]
            t = tqdm(
                enumerate(self.task_scheduler.get_batches(payloads, "train")),
                total=self.batches_per_epoch,
                disable=(not progress_bar),
            )
            for batch_num, (batch, payload_name, labels_to_tasks) in t:
                # NOTE: actual batch_size may not equal config's target batch_size,
                # for example due to orphan batches. We base batch size off of Y instead
                # of X because we know Y will contain tensors, whereas X can be of any
                # format the input_module accepts, including tuples of tensors, etc.
                _, Ys = batch
                batch_size = len(next(iter(Ys.values())))
                batch_id = epoch * self.batches_per_epoch + batch_num

                # Zero the parameter gradients
                self.optimizer.zero_grad()

                # Forward pass to calculate the average loss per example by task
                # Counts stores the number of examples in each batch with labels by task
                loss_dict, count_dict = model.calculate_loss(
                    *batch, payload_name, labels_to_tasks
                )

                # NOTE: If there were no "active" examples, loss_dict is empty
                # Skip additional loss-based computation at this point
                if not loss_dict:
                    continue

                loss = sum(loss_dict.values())
                if torch.isnan(loss):
                    msg = "Loss is NaN. Consider reducing learning rate."
                    raise Exception(msg)

                # Backward pass to calculate gradients
                # Loss is an average loss per example
                if model.config["fp16"]:
                    self.optimizer.backward(loss)
                else:
                    loss.backward()

                # Clip gradient norm (not individual gradient magnitudes)
                # max_grad_value = max([p.grad.abs().max().item() for p in model.parameters()])
                if self.config["grad_clip"]:
                    torch.nn.utils.clip_grad_norm_(
                        model.parameters(), self.config["grad_clip"]
                    )

                # Perform optimizer step
                self.optimizer.step()

                # Update loss
                for loss_name in loss_dict:
                    if count_dict[loss_name]:
                        self.running_losses[loss_name] += (
                            loss_dict[loss_name].item() * count_dict[loss_name]
                        )
                        self.running_examples[loss_name] += count_dict[loss_name]

                # Calculate metrics, log, and checkpoint as necessary
                metrics_dict = self._execute_logging(model, payloads, batch_size)
                # Confirm metrics being produced are in proper format
                if epoch == 0 and batch_num == 0:
                    self._validate_metrics_dict(metrics_dict)

                # Apply learning rate scheduler
                self._update_lr_scheduler(model, batch_id)

                # tqdm output
                if len(model.task_map) == 1:
                    t.set_postfix(loss=metrics_dict["model/train/all/loss"])
                else:
                    losses = {}
                    for key, val in metrics_dict.items():
                        if "loss" in key:
                            losses[key] = val
                    t.set_postfix(losses)

        model.eval()
        # Restore best model if applicable
        if self.checkpointer and self.checkpointer.checkpoint_best:
            # First do a final checkpoint at the end of training
            metrics_dict = self._execute_logging(
                model, payloads, batch_size, force_log=True
            )

            self.checkpointer.load_best_model(model=model)
            # Copy best model to log directory
            if self.writer:
                path_to_best = os.path.join(
                    self.checkpointer.checkpoint_dir, "best_model.pth"
                )
                path_to_logs = self.writer.log_subdir
                if os.path.isfile(path_to_best):
                    copy2(path_to_best, path_to_logs)

        # Print final performance values
        if self.config["verbose"]:
            print("Finished training")
        # Calculate metrics for all splits if test_split=None
        test_split = self.config["metrics_config"]["test_split"]
        metrics_dict = self.calculate_metrics(model, payloads, split=test_split)
        if self.config["verbose"]:
            pprint(metrics_dict)

        # EXPERIMENTAL:
        # Recalculate scores using task-specific checkpoints
        if self.config["checkpoint_tasks"]:
            metrics_dict = copy.deepcopy(metrics_dict)
            test_split = self.config["metrics_config"]["test_split"]
            for task_name, checkpointer in zip(model.task_map, self.task_checkpointers):
                checkpointer.load_best_model(model=model)
                checkpoint_metric = checkpointer.checkpoint_metric
                for payload in payloads:
                    if (
                        payload.split == test_split
                        and payload.name in checkpoint_metric
                    ):
                        # Calculate all supported metrics for given task with loaded checkpoint
                        metrics_dict_task = model.score(payload, [checkpoint_metric])
                        metrics_dict.update(metrics_dict_task)
                        if self.writer:
                            path_to_best = os.path.join(
                                checkpointer.checkpoint_dir, "best_model.pth"
                            )
                            path_to_logs = os.path.join(
                                self.writer.log_subdir, f"{task_name}_best_model.pth"
                            )
                            copy2(path_to_best, path_to_logs)
            print("Final scores using task-specific checkpoints:")
            pprint(metrics_dict)

        # Clean up checkpoints
        if self.checkpointer and self.config["checkpoint_cleanup"]:
            print("Cleaning checkpoints")
            self.checkpointer.clean_up()

        # Write log if applicable
        if self.writer:
            # convert from numpy to python float
            metrics_dict = recursive_transform(
                metrics_dict, lambda x: type(x).__module__ == np.__name__, float
            )

            self.writer.write_metrics(metrics_dict)
            self.writer.write_log()
            self.writer.close()

            # pickle and save the full model
            full_model_path = os.path.join(self.writer.log_subdir, "model.pkl")
            torch.save(model, full_model_path, pickle_module=dill)
            print(f"Full model saved at {full_model_path}")

        return metrics_dict

    def _execute_logging(self, model, payloads, batch_size, force_log=False):
        model.eval()
        metrics_dict = {}
        metrics_dict.update(self.aggregate_losses())
        self.logger.increment(batch_size)

        do_log = False
        if self.logger.loss_time():
            self._reset_losses()
            do_log = True
        if self.logger.metrics_time() or force_log:
            # Unless valid_split is None, Scorers will only score on one split
            valid_split = self.config["metrics_config"]["valid_split"]
            metrics_dict.update(
                self.calculate_metrics(model, payloads, split=valid_split)
            )
            do_log = True
        if do_log or force_log:
            # Log to screen/file/TensorBoard
            self.logger.log(metrics_dict)
            # Save best model if applicable
            self._checkpoint(model, metrics_dict)

        self.metrics_hist.update(metrics_dict)
        model.train()

        return metrics_dict

    def aggregate_losses(self):
        """Calculate the average loss for each task since the last calculation

        If no examples of a certain task have been seen since the losses were reset,
        use the most recently reported value again (stored in metrics_hist).
        If the loss for a certain task has never been reported, report it as None.
        """
        metrics_dict = {}
        for loss_name in self.running_losses:
            if self.running_examples[loss_name]:
                loss = self.running_losses[loss_name] / self.running_examples[loss_name]
            elif self.metrics_hist.get(loss_name):
                loss = self.metrics_hist[loss_name]
            else:
                loss = None
            metrics_dict[loss_name] = loss
        # Report micro average of losses
        total_loss = sum(self.running_losses.values())
        total_examples = sum(self.running_examples.values())
        if total_examples > 0:
            metrics_dict["model/train/all/loss"] = total_loss / total_examples
        # Log learning rate
        if self.config["logger_config"]["log_lr"]:
            # For now just report one global lr; eventually support lr groups
            metrics_dict[f"model/train/all/lr"] = self.optimizer.param_groups[0]["lr"]
        return metrics_dict

    def calculate_metrics(self, model, payloads, split=None):
        metrics_dict = {}
        # Update metrics_hist after task_metrics so trainer_metrics have access to most
        # recently calculated numbers (e.g., glue score aggregates task scores)
        metrics_dict.update(self.calculate_task_metrics(model, payloads, split))
        self.metrics_hist.update(metrics_dict)
        metrics_dict.update(self.calculate_aggregate_metrics())
        self.metrics_hist.update(metrics_dict)
        return metrics_dict

    def calculate_task_metrics(self, model, payloads, split=None):
        metrics_dict = {}
        max_examples = self.config["metrics_config"]["max_valid_examples"]
        task_metrics = self.config["metrics_config"]["task_metrics"]

        # Losses are handled specially; we drop them from task_metrics
        target_metrics = [metric for metric in task_metrics if "/loss" not in metric]

        # Calculate metrics from Scorers
        for payload in payloads:
            if split and payload.split != split:
                continue
            payload_metrics_dict = model.score(
                payload, target_metrics, max_examples=max_examples
            )
            metrics_dict.update(payload_metrics_dict)
        return metrics_dict

    def calculate_aggregate_metrics(self):
        aggregate_metric_fns = self.config["metrics_config"]["aggregate_metric_fns"]
        aggregate_metrics = {}
        for metric_fn in aggregate_metric_fns:
            aggregate_metrics.update(metric_fn(self.metrics_hist))
        return aggregate_metrics

    def _checkpoint(self, model, metrics_dict):
        if self.checkpointer is None:
            return
        iteration = self.logger.unit_total
        self.checkpointer.checkpoint(
            metrics_dict, iteration, model, self.optimizer, self.lr_scheduler
        )
        # EXPERIMENTAL:
        if self.config["checkpoint_tasks"]:
            for checkpointer in self.task_checkpointers:
                checkpointer.checkpoint(
                    metrics_dict, iteration, model, self.optimizer, self.lr_scheduler
                )

    def _reset_losses(self):
        self.running_losses = defaultdict(float)
        self.running_examples = defaultdict(int)

    def _set_writer(self):
        writer_config = self.config["writer_config"]
        writer_config["verbose"] = self.config["verbose"]
        if self.config["writer"] is None:
            self.writer = None
        elif self.config["writer"] == "json":
            self.writer = LogWriter(**writer_config)
        elif self.config["writer"] == "tensorboard":
            self.writer = TensorBoardWriter(**writer_config)
        else:
            raise Exception(f"Unrecognized writer: {self.config['writer']}")

    def _set_logger(self):
        # If not provided, set score_every to log_every
        logger_config = self.config["logger_config"]
        if logger_config["score_every"] < 0:
            logger_config["score_every"] = logger_config["log_every"]
        self.logger = Logger(
            logger_config,
            self.batches_per_epoch,
            self.writer,
            verbose=self.config["verbose"],
        )

    def _set_checkpointer(self, model):
        if (
            self.config["checkpoint"]
            or self.config["lr_scheduler"] == "reduce_on_plateau"
        ):
            self._validate_checkpoint_metric(model)
            # Set checkpoint_dir to log_dir/checkpoints/
            if self.writer:
                if not self.config["checkpoint_config"]["checkpoint_dir"]:
                    self.config["checkpoint_config"]["checkpoint_dir"] = os.path.join(
                        self.writer.log_subdir, "checkpoints"
                    )
                else:
                    # If you hardcode checkpoint_dir, checkpoints from concurrent runs
                    # may overwrite each other.
                    msg = (
                        "You have provided checkpoint_dir, overriding the default "
                        "of using log_dir/run_dir/run_name/checkpoints. Be careful: "
                        "multiple concurrent runs may override each other."
                    )
                    warnings.warn(msg)
            else:
                self.config["checkpoint_config"]["checkpoint_dir"] = "checkpoints"
            # Create Checkpointer
            self.checkpointer = Checkpointer(
                self.config["checkpoint_config"], verbose=self.config["verbose"]
            )
        else:
            self.checkpointer = None

        # EXPERIMENTAL: Optionally add task-specific checkpointers
        # HACK: This is hard-coded in a way specific to Glue!
        self.task_checkpointers = []
        if self.config["checkpoint_tasks"]:
            msg = (
                "checkpoint_tasks setting does not have the same thorough error "
                "checking that the normal checkpoint operation has, so you may "
                "accidentally be trying to checkpoint metrics that aren't going to be "
                "found in the metrics_dict if you're not careful."
            )
            warnings.warn(msg)
            for task_name in self.task_names:
                # We only make task_specific checkpoints for the glue tasks

                # HACK: allow checkpointing on slice tasks
                using_slice = ":" in task_name
                orig_task_name = task_name.split(":")[0] if using_slice else None

                if (task_name not in GLUE_METRICS) and (
                    orig_task_name not in GLUE_METRICS
                ):
                    continue
                checkpoint_config = copy.deepcopy(self.config["checkpoint_config"])
                checkpoint_config["checkpoint_dir"] += f"/{task_name}"
                checkpoint_config["checkpoint_best"] = True

                checkpoint_metric = (
                    (
                        f"{task_name}/{orig_task_name}_valid/{GLUE_METRICS[orig_task_name]}"
                    )
                    if using_slice
                    else (f"{task_name}/{task_name}_valid/{GLUE_METRICS[task_name]}")
                )
                checkpoint_config["checkpoint_metric"] = checkpoint_metric
                checkpoint_config["checkpoint_metric_mode"] = "max"
                task_checkpointer = Checkpointer(
                    checkpoint_config, verbose=self.config["verbose"]
                )
                self.task_checkpointers.append(task_checkpointer)

    def _set_optimizer(self, model):
        optimizer_config = self.config["optimizer_config"]
        opt = optimizer_config["optimizer"]

        parameters = filter(lambda p: p.requires_grad, model.parameters())

        # Special optimizer for fp16
        if model.config["fp16"]:

            # TODO(maxlam): Figure out a cleaner way to do this
            from apex.optimizers import FP16_Optimizer, FusedAdam

            class FP16_OptimizerMMTLModified(FP16_Optimizer):
                def step(self, closure=None):
                    """
                    Not supporting closure.
                    """
                    # First compute norm for all group so we know if there is overflow
                    grads_groups_flat = []
                    norm_groups = []
                    skip = False
                    for i, group in enumerate(self.fp16_groups):

                        # Only part that's changed -- zero out grads that are None
                        grads_to_use = []
                        for p in group:
                            if p.grad is None:
                                size = list(p.size())
                                grads_to_use.append(p.new_zeros(size))
                            else:
                                grads_to_use.append(p.grad)
                        grads_groups_flat.append(_flatten_dense_tensors(grads_to_use))

                        norm_groups.append(
                            self._compute_grad_norm(grads_groups_flat[i])
                        )
                        if norm_groups[i] == -1:  # TODO: early break
                            skip = True

                    if skip:
                        self._update_scale(skip)
                        return

                    # norm is in fact norm*cur_scale
                    self.optimizer.step(
                        grads=[[g] for g in grads_groups_flat],
                        output_params=[[p] for p in self.fp16_groups_flat],
                        scale=self.cur_scale,
                        grad_norms=norm_groups,
                    )

                    # TODO: we probably don't need this? just to be safe
                    for i in range(len(norm_groups)):
                        updated_params = _unflatten_dense_tensors(
                            self.fp16_groups_flat[i], self.fp16_groups[i]
                        )
                        for p, q in zip(self.fp16_groups[i], updated_params):
                            p.data = q.data

                    self._update_scale(False)
                    return

            optimizer = FusedAdam(
                parameters,
                **optimizer_config["optimizer_common"],
                bias_correction=False,
                max_grad_norm=1.0,
            )
            optimizer = FP16_OptimizerMMTLModified(optimizer, dynamic_loss_scale=True)

        elif opt == "sgd":
            optimizer = optim.SGD(
                parameters,
                **optimizer_config["optimizer_common"],
                **optimizer_config["sgd_config"],
                weight_decay=self.config["l2"],
            )
        elif opt == "rmsprop":
            optimizer = optim.RMSprop(
                parameters,
                **optimizer_config["optimizer_common"],
                **optimizer_config["rmsprop_config"],
                weight_decay=self.config["l2"],
            )
        elif opt == "adam":
            optimizer = optim.Adam(
                parameters,
                **optimizer_config["optimizer_common"],
                **optimizer_config["adam_config"],
                weight_decay=self.config["l2"],
            )
        elif opt == "adamax":
            optimizer = optim.Adamax(
                parameters,
                **optimizer_config["optimizer_common"],
                **optimizer_config["adam_config"],
                weight_decay=self.config["l2"],
            )
        elif opt == "sparseadam":
            optimizer = optim.SparseAdam(
                parameters,
                **optimizer_config["optimizer_common"],
                **optimizer_config["adam_config"],
            )
            if self.config["l2"]:
                raise Exception(
                    "SparseAdam optimizer does not support weight_decay (l2 penalty)."
                )
        else:
            raise ValueError(f"Did not recognize optimizer option '{opt}'")
        self.optimizer = optimizer

    def _set_lr_scheduler(self, model):
        lr_scheduler = self.config["lr_scheduler"]
        lr_scheduler_config = self.config["lr_scheduler_config"]

        # Create warmup scheduler for first warmup_steps warmup_units if applicable
        self._set_warmup_scheduler(model)

        optimizer_to_config = self.optimizer

        # If using half precision, configure the underlying
        # optimizer of FP16_Optimizer
        if model.config["fp16"]:
            optimizer_to_config = self.optimizer.optimizer

        # Create regular lr scheduler for use after warmup
        if lr_scheduler is None:
            lr_scheduler = None
        else:
            lr_scheduler_config = self.config["lr_scheduler_config"]
            if lr_scheduler == "linear":
                total_steps = self.batches_per_epoch * self.config["n_epochs"]
                cooldown_steps = total_steps - self.warmup_steps
                linear_cooldown_func = lambda x: (cooldown_steps - x) / cooldown_steps
                lr_scheduler = torch.optim.lr_scheduler.LambdaLR(
                    optimizer_to_config, linear_cooldown_func
                )
            elif lr_scheduler == "exponential":
                lr_scheduler = torch.optim.lr_scheduler.ExponentialLR(
                    optimizer_to_config, **lr_scheduler_config["exponential_config"]
                )
            elif lr_scheduler == "reduce_on_plateau":
                lr_scheduler = torch.optim.lr_scheduler.ReduceLROnPlateau(
                    optimizer_to_config,
                    min_lr=lr_scheduler_config["min_lr"],
                    **lr_scheduler_config["plateau_config"],
                )
            else:
                raise ValueError(
                    f"Did not recognize lr_scheduler option '{lr_scheduler}'"
                )
        self.lr_scheduler = lr_scheduler

    def _set_warmup_scheduler(self, model):
        optimizer_to_use = self.optimizer
        if model.config["fp16"]:
            optimizer_to_use = self.optimizer.optimizer

        if self.config["lr_scheduler_config"]["warmup_steps"]:
            warmup_unit = self.config["lr_scheduler_config"]["warmup_unit"]
            warmup_steps = self.config["lr_scheduler_config"]["warmup_steps"]
            # Convert warmup unit to batches
            if warmup_unit == "epochs":
                self.warmup_steps = max(1, int(warmup_steps * self.batches_per_epoch))
            elif warmup_unit == "batches":
                self.warmup_steps = max(1, int(warmup_steps))
            else:
                msg = f"warmup_unit must be 'epochs' or 'batches', not {warmup_unit}"
                raise Exception(msg)
            # This function returns a multiplicative factor based on iteration number
            linear_warmup_func = lambda x: x / self.warmup_steps
            warmup_scheduler = torch.optim.lr_scheduler.LambdaLR(
                optimizer_to_use, linear_warmup_func
            )
        else:
            warmup_scheduler = None
            self.warmup_steps = 0
        self.warmup_scheduler = warmup_scheduler

    def _update_lr_scheduler(self, model, step):
        """Optionally update the learning rate scheduler with each batch"""

        optimizer_to_use = self.optimizer
        if model.config["fp16"]:
            optimizer_to_use = self.optimizer.optimizer

        lr_scheduler_config = self.config["lr_scheduler_config"]

        if self.warmup_scheduler and (step < self.warmup_steps):
            self.warmup_scheduler.step()
        elif self.lr_scheduler is not None:
            # Metrics-based scheduler(s)
            if self.config["lr_scheduler"] == "reduce_on_plateau":
                checkpoint_config = self.config["checkpoint_config"]
                metric_name = checkpoint_config["checkpoint_metric"]
                score = self.metrics_hist.get(metric_name, None)
                # HACK: We enforce min_lr right now by just overwriting
                min_lr = lr_scheduler_config["min_lr"]
                if min_lr and optimizer_to_use.param_groups[0]["lr"] < min_lr:
                    optimizer_to_use.param_groups[0]["lr"] = min_lr
                # Only updating every epoch!
                if score is not None and not (step % (self.batches_per_epoch-1)):
                    lr = optimizer_to_use.param_groups[0]["lr"]
                    self.lr_scheduler.step(score)
                    lr_new = optimizer_to_use.param_groups[0]["lr"]
                    if lr != lr_new:
                        print(f'Updated lr from {lr} to {lr_new}')
            # Iteration-based scheduler(s)
            else:
                self.lr_scheduler.step()
                # HACK: We enforce min_lr right now by just overwriting
                min_lr = lr_scheduler_config["min_lr"]
                if min_lr and optimizer_to_use.param_groups[0]["lr"] < min_lr:
                    optimizer_to_use.param_groups[0]["lr"] = min_lr

    def _set_task_scheduler(self, model, payloads):
        if self.config["task_scheduler"] == "proportional":
            self.task_scheduler = ProportionalScheduler(model, payloads, "train")
        else:
            raise NotImplementedError

    def _validate_checkpoint_metric(self, model):
        # Confirm that checkpoint_metric is a metric that will be available
        checkpoint_config = self.config["checkpoint_config"]
        checkpoint_metric = checkpoint_config["checkpoint_metric"]
        if checkpoint_metric.startswith("model"):
            metric_name = checkpoint_metric.split("/")[-1]
            aggregate_metric_fns = self.config["metrics_config"]["aggregate_metric_fns"]
            aggregate_metric_names = [
                getattr(metric_fn, "__name__") for metric_fn in aggregate_metric_fns
            ]
            if metric_name != "loss" and metric_name not in aggregate_metric_names:
                msg = (
                    f"The checkpoint_metric you specified ('{checkpoint_metric}') is "
                    f"not currently supported."
                )
                raise Exception(msg)
        else:
            if checkpoint_metric.count("/") != 2:
                msg = (
                    f"checkpoint_metric must have a full metric name "
                    f"(task/split/metric); you submitted: {checkpoint_metric}"
                )
                raise Exception(msg)

            task_name, payload_name, metric = split_full_metric(checkpoint_metric)
            try:
                task = model.task_map[task_name]
            except IndexError:
                msg = (
                    f"The task for your specified checkpoint_metric "
                    f"({checkpoint_metric}) was not found in the list of "
                    f"submitted tasks: {[t for t in self.task_names]}."
                )
                raise Exception(msg)

            if payload_name not in self.payload_names:
                msg = (
                    f"The payload for your specified checkpoint_metric "
                    f"({checkpoint_metric}) was not found in the list of "
                    f"submitted payloads: {self.payload_names}."
                )
                raise Exception(msg)

            if metric != "loss" and metric not in task.scorer.metrics:
                msg = (
                    f"The checkpoint_metric you specified "
                    f"({checkpoint_metric}) is not in the list of supported "
                    f"metrics ({task.scorer.metrics}) for the Scorer of that task. "
                    f"Either change your checkpoint_metric, use a different Scorer, "
                    f"or add a custom_metric_func that outputs your desired metric."
                )
                raise Exception(msg)

        task_metrics = self.config["metrics_config"]["task_metrics"]
        if task_metrics and checkpoint_metric not in task_metrics:
            msg = (
                "checkpoint_metric must be a metric in task_metrics if "
                "task_metrics is not empty"
            )
            raise Exception(msg)

    def _validate_metrics_dict(self, metrics_dict):
        for full_name in metrics_dict:
            if len(full_name.split("/")) != 4:
                msg = (
                    f"Metric should have form task/payload/label_name/metric, not: "
                    f"{full_name}"
                )
                raise Exception(msg)

    def _check_metrics(self):
        assert isinstance(self.config["metrics_config"]["task_metrics"], list)
        assert isinstance(self.config["metrics_config"]["aggregate_metric_fns"], list)<|MERGE_RESOLUTION|>--- conflicted
+++ resolved
@@ -86,15 +86,9 @@
         # The list of task metrics (task/split/metric) to calculate (and log);
         # if empty, calculate all metrics supported by all tasks' Scorers.
         "task_metrics": [],
-<<<<<<< HEAD
         # A list of functions that operate on a metrics_dict and return a dict with
         # additional metrics (e.g., aggregated metrics)
-        "aggregate_metric_fns": [],
-=======
-        # The list of trainer standard metrics to calculate (and log); e.g., "glue"
-        # Note that glue_partial is no longer supported.
-        "trainer_metrics": ["model/valid/loss"],
->>>>>>> 1e0de930
+        "aggregate_metric_fns": ["model/valid/loss"],
         # Run scorers over a maximum of this many examples if > 0.
         "max_valid_examples": 0,
         # The name of the split to run scoring on during training
@@ -150,11 +144,7 @@
         # available for lookup; assumes valid split unless appended with "train/"
         "checkpoint_best": True,
         # "checkpoint_final": False,  # Save a model checkpoint at the end of training
-<<<<<<< HEAD
-        "checkpoint_metric": "model/train/all/loss",
-=======
         "checkpoint_metric": "model/valid/loss",
->>>>>>> 1e0de930
         "checkpoint_metric_mode": "min",
         # If None, checkpoint_dir defaults to the log_dir/run_dir/run_name/checkpoints
         # Note that using this default path is strongly recommended.
