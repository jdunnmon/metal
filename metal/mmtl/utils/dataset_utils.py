import os

import metal.mmtl.dataset as dataset


def get_all_dataloaders(
<<<<<<< HEAD
    dataset_name, bert_model, max_len, dl_kwargs, split_prop, max_datapoints
=======
    dataset_name,
    bert_model,
    train_dev_split_prop=0.8,
    max_len=512,
    dl_kwargs={},
    verbose=True,
>>>>>>> afc6e62b
):
    """ Initializes train/dev/test dataloaders given dataset_class"""

    if verbose:
        print(f"Loading {dataset_name} Dataset")

    dataset_cls = getattr(dataset, dataset_name.upper() + "Dataset")

    # split train -> artificial train/dev
<<<<<<< HEAD
    train_ds = dataset_cls(
        split="train",
        bert_model=bert_model,
        max_len=max_len,
        max_datapoints=max_datapoints,
    )
    train_dl, dev_dl = train_ds.get_dataloader(split_prop=split_prop, **dl_kwargs)
=======
    train_ds = dataset_cls(split="train", bert_model=bert_model, max_len=max_len)
    train_dl, dev_dl = train_ds.get_dataloader(
        split_prop=train_dev_split_prop, **dl_kwargs
    )
>>>>>>> afc6e62b

    # treat dev -> test
    test_ds = dataset_cls(
        split="dev",
        bert_model=bert_model,
        max_len=max_len,
        max_datapoints=max_datapoints,
    )
    test_dl = test_ds.get_dataloader(**dl_kwargs)

    return {"train": train_dl, "valid": dev_dl, "test": test_dl}<|MERGE_RESOLUTION|>--- conflicted
+++ resolved
@@ -4,16 +4,13 @@
 
 
 def get_all_dataloaders(
-<<<<<<< HEAD
-    dataset_name, bert_model, max_len, dl_kwargs, split_prop, max_datapoints
-=======
     dataset_name,
     bert_model,
-    train_dev_split_prop=0.8,
-    max_len=512,
-    dl_kwargs={},
+    max_len,
+    dl_kwargs,
+    split_prop,
+    max_datapoints,
     verbose=True,
->>>>>>> afc6e62b
 ):
     """ Initializes train/dev/test dataloaders given dataset_class"""
 
@@ -23,7 +20,6 @@
     dataset_cls = getattr(dataset, dataset_name.upper() + "Dataset")
 
     # split train -> artificial train/dev
-<<<<<<< HEAD
     train_ds = dataset_cls(
         split="train",
         bert_model=bert_model,
@@ -31,12 +27,6 @@
         max_datapoints=max_datapoints,
     )
     train_dl, dev_dl = train_ds.get_dataloader(split_prop=split_prop, **dl_kwargs)
-=======
-    train_ds = dataset_cls(split="train", bert_model=bert_model, max_len=max_len)
-    train_dl, dev_dl = train_ds.get_dataloader(
-        split_prop=train_dev_split_prop, **dl_kwargs
-    )
->>>>>>> afc6e62b
 
     # treat dev -> test
     test_ds = dataset_cls(
