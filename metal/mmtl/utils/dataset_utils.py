--- conflicted
+++ resolved
@@ -1,13 +1,6 @@
-<<<<<<< HEAD
 import copy
 
-import numpy as np
-from nltk.translate.bleu_score import sentence_bleu
-
-import metal.mmtl.dataset as dataset
-=======
 import metal.mmtl.dataset as dataset_module
->>>>>>> 08eba941
 
 
 def get_all_dataloaders(
@@ -62,8 +55,6 @@
     else:
         for split_name in datasets:
             dataloaders[split_name] = datasets[split_name].get_dataloader(**dl_kwargs)
-<<<<<<< HEAD
-
     return dataloaders
 
 
@@ -84,20 +75,4 @@
 
     dataloader_new.dataset.labels = labels_new
 
-    return dataloader_new
-
-
-def get_bleu_dataloader(dataloader):
-    def get_bleu_label(it):
-        toks, segs = it[0]
-        toks = dataloader.dataset.tokenizer.convert_ids_to_tokens(toks)
-        toks, segs = np.array(toks), np.array(segs)
-        sent1 = list(toks[segs == 0])
-        sent2 = list(toks[segs == 1])
-        bleu_score = sentence_bleu(sent1, sent2, weights=(1, 0, 0, 0))
-        return bleu_score
-
-    return get_dataloader_with_label(dataloader, get_bleu_label)
-=======
-    return dataloaders
->>>>>>> 08eba941
+    return dataloader_new